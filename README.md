--- conflicted
+++ resolved
@@ -49,12 +49,7 @@
 
 Updated: to `version 2.0.5`
 
-<<<<<<< HEAD
-
 # /backend
-=======
-# medusajs 2.0 backend
->>>>>>> 20953f3c
 
 ### railway setup
 Please change the value of environtment variables: `COOCKIE_SECRET` and `JWT_SECRET`.
@@ -76,11 +71,7 @@
 `npm run start` or `yarn start` will start the backend server, needed for the storefront
 `npm run dev` or `yarn dev` will start backend (and admin dasboard frontend) - in development mode
 
-<<<<<<< HEAD
 # /storefront
-=======
-# storefront nextjs
->>>>>>> 20953f3c
 
 ### local setup
 Video instructions: https://youtu.be/PPxenu7IjGM
@@ -93,18 +84,10 @@
 
 ### commands
 `cd storefront/`
-<<<<<<< HEAD
 `npm run build` or `yarn build` will build the nextjs app - remember to start backend app prior to running this command.
 `npm run start` or `yarn start` will serve the frontend web shop.
 `npm run dev` or `yarn dev` will run on uncompiled code, and hot-reload as files saved with changes
 
 ## Useful resources
-- https://funkyton.com/medusajs-2-0-is-finally-here/#succuessfully-deployed-whats-next
-=======
-`yarn wait` will keep calling backend endpoint until a backend responds.
-`yarn build` will build the nextjs app - remember to start backend app prior to running this command.
-`yarn start` will serve the frontend web shop.
-
-# Additional features (optional)
-How to setup credit card payment with Stripe payment module: https://youtu.be/dcSOpIzc1Og
->>>>>>> 20953f3c
+- How to setup credit card payment with Stripe payment module: https://youtu.be/dcSOpIzc1Og
+- https://funkyton.com/medusajs-2-0-is-finally-here/#succuessfully-deployed-whats-next