--- conflicted
+++ resolved
@@ -9,31 +9,18 @@
   REDIS_URL,
   RESEND_API_KEY,
   RESEND_FROM_EMAIL,
-<<<<<<< HEAD
-  // SENDGRID_API_KEY,
-  // SENDGRID_FROM_EMAIL,
-=======
   SENDGRID_API_KEY,
   SENDGRID_FROM_EMAIL,
->>>>>>> d843df15
   SHOULD_DISABLE_ADMIN,
   STORE_CORS,
   STRIPE_API_KEY,
   STRIPE_WEBHOOK_SECRET,
   WORKER_MODE
-<<<<<<< HEAD
-} from "@/lib/constants";
-
-loadEnv(process.env.NODE_ENV, process.cwd());
-
-export default defineConfig({
-=======
 } from '@/lib/constants';
 
 loadEnv(process.env.NODE_ENV, process.cwd());
 
 const medusaConfig = {
->>>>>>> d843df15
   projectConfig: {
     databaseUrl: DATABASE_URL,
     databaseLogging: true,
@@ -44,13 +31,8 @@
       authCors: AUTH_CORS,
       storeCors: STORE_CORS,
       jwtSecret: JWT_SECRET,
-<<<<<<< HEAD
-      cookieSecret: COOKIE_SECRET,
-    },
-=======
       cookieSecret: COOKIE_SECRET
     }
->>>>>>> d843df15
   },
   admin: {
     backendUrl: BACKEND_URL,
@@ -67,20 +49,6 @@
             id: 'local',
             options: {
               upload_dir: 'static',
-<<<<<<< HEAD
-              backend_url: `${BACKEND_URL}/static`,
-            },
-          },
-        ],
-      },
-    },
-    {
-      key: Modules.EVENT_BUS,
-      resolve: '@medusajs/event-bus-redis',
-      options: {
-        redisUrl: REDIS_URL,
-      },
-=======
               backend_url: `${BACKEND_URL}/static`
             }
           }
@@ -93,7 +61,6 @@
       options: {
         redisUrl: REDIS_URL
       }
->>>>>>> d843df15
     },
     {
       key: Modules.WORKFLOW_ENGINE,
@@ -101,44 +68,14 @@
       options: {
         redis: {
           url: REDIS_URL,
-<<<<<<< HEAD
-        },
-      },
-    },
-    // NOTE: You can enable the sendgrid notification provider by uncommenting the following block
-    //       ...just make sure to remove the resend provider block below
-    //
-    // {
-    //   key: Modules.NOTIFICATION,
-    //   resolve: '@medusajs/notification',
-    //   options: {
-    //     providers: [
-    //       {
-    //         resolve: '@medusajs/notification-sendgrid',
-    //         id: 'sendgrid',
-    //         options: {
-    //           channels: ['email'],
-    //           api_key: SENDGRID_API_KEY,
-    //           from: SENDGRID_FROM_EMAIL,
-    //         }
-    //       }
-    //     ]
-    //   }
-    // },
-    {
-=======
         }
       }
     }] : []),
     ...(SENDGRID_API_KEY && SENDGRID_FROM_EMAIL || RESEND_API_KEY && RESEND_FROM_EMAIL ? [{
->>>>>>> d843df15
       key: Modules.NOTIFICATION,
       resolve: '@medusajs/notification',
       options: {
         providers: [
-<<<<<<< HEAD
-          {
-=======
           ...(SENDGRID_API_KEY && SENDGRID_FROM_EMAIL ? [{
             resolve: '@medusajs/notification-sendgrid',
             id: 'sendgrid',
@@ -149,7 +86,6 @@
             }
           }] : []),
           ...(RESEND_API_KEY && RESEND_FROM_EMAIL ? [{
->>>>>>> d843df15
             resolve: './src/modules/email-notifications',
             id: 'resend',
             options: {
@@ -157,19 +93,11 @@
               api_key: RESEND_API_KEY,
               from: RESEND_FROM_EMAIL,
             },
-<<<<<<< HEAD
-          },
-        ],
-      },
-    },
-    {
-=======
           }] : []),
         ]
       }
     }] : []),
     ...(STRIPE_API_KEY && STRIPE_WEBHOOK_SECRET ? [{
->>>>>>> d843df15
       key: Modules.PAYMENT,
       resolve: '@medusajs/payment',
       options: {
@@ -184,20 +112,12 @@
           },
         ],
       },
-<<<<<<< HEAD
-    },
-=======
     }] : [])
->>>>>>> d843df15
   ],
   plugins: [
     // 'medusa-fulfillment-manual'
   ]
-<<<<<<< HEAD
-});
-=======
 };
 
 // console.log(JSON.stringify(medusaConfig, null, 2));
-export default defineConfig(medusaConfig);
->>>>>>> d843df15
+export default defineConfig(medusaConfig);